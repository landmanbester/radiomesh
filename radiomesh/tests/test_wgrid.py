--- conflicted
+++ resolved
@@ -2,33 +2,20 @@
 import pytest
 
 from radiomesh.constants import LIGHTSPEED
-<<<<<<< HEAD
 from radiomesh.core import wgrid_data
 from radiomesh.es_kernel import ESKernel
-=======
-from radiomesh.core import grid_data
->>>>>>> 1ed5700f
 from radiomesh.gridding import WGridderParameters, wgrid
 from radiomesh.literals import Datum, Schema
 from radiomesh.stokes import stokes_funcs
 from radiomesh.utils import image_params, wgridder_conventions
 
 
-<<<<<<< HEAD
 @pytest.mark.parametrize("nx", [20])
 @pytest.mark.parametrize("fov", [50.0])
 @pytest.mark.parametrize("oversampling", [2])
 @pytest.mark.parametrize("epsilon", [2e-13])
 @pytest.mark.parametrize("apply_jones", [True, False])
 def test_numba_wgrid(nx, epsilon, fov, oversampling, apply_jones):
-=======
-@pytest.mark.parametrize("nx", [1024])
-@pytest.mark.parametrize("ny", [1024])
-@pytest.mark.parametrize("fov", [1.0])
-@pytest.mark.parametrize("oversampling", [2.0])
-@pytest.mark.parametrize("apply_jones", [True, False])
-def test_numba_wgrid(nx, ny, fov, oversampling, apply_jones):
->>>>>>> 1ed5700f
   """Smoke test. Call with NUMBA_DEBUG_CACHE=1 to ensure caching works"""
   rng = np.random.default_rng(42)
 
@@ -61,18 +48,12 @@
   wgrid_params = WGridderParameters(
     nx,
     ny,
-<<<<<<< HEAD
     nw,
     pixsizex,
     pixsizey,
     w0,
     dw,
     kernel,
-=======
-    pixsizex,
-    pixsizey,
-    1e-4,
->>>>>>> 1ed5700f
     pol_schema=Schema(("XX", "XY", "YX", "YY")),
     stokes_schema=Schema(("I", "Q", "U", "V")),
   )
@@ -87,23 +68,10 @@
   else:
     jones_params = None
 
-<<<<<<< HEAD
-  # vis_grid, weight_grid = wgrid(
   vis_grid = wgrid(uvw, vis, weights, flags, freqs, Datum(wgrid_params), jones_params)
-=======
-  vis_grid, weight_grid = wgrid(
-    uvw, vis, weights, flags, freqs, Datum(wgrid_params), jones_params
-  )
->>>>>>> 1ed5700f
 
   assert vis_grid.shape == (4, nw, nx, ny)
-  # assert weight_grid.shape == (4, nx, ny)
   assert vis_grid.dtype == vis.dtype
-<<<<<<< HEAD
-  # assert weight_grid.dtype == weights.dtype
-=======
-  assert weight_grid.dtype == weights.dtype
->>>>>>> 1ed5700f
 
   # stokes_func wants a matrix form for jones
   jones_dims = (2, 2)
@@ -112,13 +80,9 @@
   vis_func, wgt_func = stokes_funcs(jones, "IQUV", "linear", npol)
   usign, vsign, _, _, _ = wgridder_conventions(0.0, 0.0)
 
-<<<<<<< HEAD
   print("wgridding")
 
   result = wgrid_data(
-=======
-  result = grid_data(
->>>>>>> 1ed5700f
     uvw,
     freqs,
     vis,
@@ -134,7 +98,6 @@
     npol,
     vis_func,
     wgt_func,
-<<<<<<< HEAD
     w0,
     dw,
     nw,
@@ -168,13 +131,4 @@
   #   vsign=vsign,
   # )
 
-=======
-    alpha=wgrid_params.kernel.support,
-    beta=wgrid_params.kernel.beta,
-    mu=wgrid_params.kernel.mu,
-    usign=usign,
-    vsign=vsign,
-  )
-
->>>>>>> 1ed5700f
   np.testing.assert_allclose(vis_grid, result)