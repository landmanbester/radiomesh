--- conflicted
+++ resolved
@@ -44,9 +44,8 @@
   vis_grid, weight_grid = wgrid(uvw, vis, weights, flags, freqs, Datum(wgrid_params))
 
   assert vis_grid.shape == (4, nx, ny)
-<<<<<<< HEAD
-  assert weight_grid.shape == (nx, ny)
-  # assert vis_grid.dtype == vis.real.dtype
+  assert weight_grid.shape == (4, nx, ny)
+  assert vis_grid.dtype == vis.dtype
   assert weight_grid.dtype == weights.dtype
 
   # Set up identity jones for a single antenna
@@ -91,9 +90,4 @@
     vsign=vsign,
   )
 
-  np.testing.assert_allclose(vis_grid, result)
-=======
-  assert weight_grid.shape == (4, nx, ny)
-  assert vis_grid.dtype == vis.dtype
-  assert weight_grid.dtype == weights.dtype
->>>>>>> b868e14c
+  np.testing.assert_allclose(vis_grid, result)