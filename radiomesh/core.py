from functools import partial
import numpy as np
import sympy as sm
from numba import literally, njit, types
from numba.extending import overload
from sympy.physics.quantum import TensorProduct
from sympy.utilities.lambdify import lambdify
from ducc0.fft import good_size
from numpy.fft import fft2, ifft2
Fs = partial(np.fft.fftshift, axes=(-2, -1))
iFs = partial(np.fft.ifftshift, axes=(-2, -1))

from radiomesh.constants import LIGHTSPEED
from radiomesh.utils import wgridder_conventions

<<<<<<< HEAD
JIT_OPTIONS = {
    "nogil": True,
    "cache": True,
    "error_model": 'numpy',
    "fastmath": False
}

def wgridder_conventions(l0, m0):
    '''
    Returns

        flip_u, flip_v, flip_w, x0, y0

    according to the conventions documented here
     
        https://github.com/mreineck/ducc/issues/34

    These conventions are chosen to match the wgridder in ducc
    '''
    return False, True, False, -l0, -m0


# hardcode 2D gridding params
# support, padding, epsilon, beta, alpha
# 8, 1.40, 3.1679034e-05, 1.83155364990234371, 0.516968027750650871  (single precision)
# 8, 1.40, 8.5117152e-06, 1.82943505181206612, 0.517185719807942368  (double precision)

def grid_corrector(ng, supp, beta, alpha, nroots=32):
    # even number of roots required to exploit even symmetry of integrand
    if nroots%2:
        nroots += 1
    dom = np.linspace(-0.5, 0.5, ng, endpoint=False)
    q, wgt = np.polynomial.legendre.leggauss(nroots)
    idx = q > 0
    q = q[idx]
    wgt = wgt[idx]
    z = np.outer(dom, q)
    xkern = np.zeros(q.size)
    _es_kernel(q, xkern, supp*beta, alpha)
    tmp = np.sum(np.cos(np.pi*supp*z) * xkern[None, :] * wgt[None, :], axis=-1)
    return supp*tmp

@njit(**JIT_OPTIONS, inline='always')
def _es_kernel(x, kern, betak, alphak):
    oneminxsq = (1 - x) * (1 + x)
    mx = oneminxsq <= 1
    kern[mx] = np.exp(betak*(pow(oneminxsq[mx], alphak) - 1))
    kern[~mx] = 0.0
    return kern


@njit(**JIT_OPTIONS)
def grid_data(data, weight, flag, jones, tbin_idx, tbin_counts,
              ant1, ant2, nx, ny, nx_psf, ny_psf, pol, product, nc):

    vis, wgt = _grid_data_impl(data, weight, flag, jones,
                               tbin_idx, tbin_counts,
                               ant1, ant2,
                               nx, ny,
                               nx_psf, ny_psf,
                               literally(pol),
                               literally(product),
                               literally(nc))

    return vis, wgt


def _grid_data_impl(data, weight, flag, jones, tbin_idx, tbin_counts,
                    ant1, ant2, nx, ny, nx_psf, ny_psf, pol, product, nc):
    raise NotImplementedError


@overload(_grid_data_impl, prefer_literal=True,
          jit_options={**JIT_OPTIONS, "parallel":True})
def nb_grid_data_impl(data, weight, flag, jones, tbin_idx, tbin_counts,
                      ant1, ant2, nx, ny, pol, product, nc,
                      padding=2.0, supp=8, beta=2.3, alpha=0.5):

    vis_func, wgt_func = stokes_funcs(data, jones, product, pol, nc)
    ns = len(product.literal_value)    
    flip_u, flip_v, flip_w, x0, y0 = wgridder_conventions(x0, y0)
    usign = -1.0 if flip_u else 1.0
    vsign = -1.0 if flip_v else 1.0
    
    ngx = good_size(int(padding*nx))
    # make sure it is even and a good size for the FFT
    while ngx%2:
        ngx = good_size(ngx+1)
    xcorrector = grid_corrector(ngx, supp, beta, alpha)
    padxl = (ngx-nx)//2
    padxr = ngx-nx-padxl
    slcx = slice(padxl, padxr)
    ngy = good_size(int(padding*ny))
    # make sure it is even and a good size for the FFT
    while ngy%2:
        ngy = good_size(ngy+1)
    ycorrector = grid_corrector(ngy, supp, beta, alpha)
    padyl = (ngy-ny)//2
    padyr = ngy-ny-padyl
    slcy = slice(padyl, padyr)

    def _impl(data, weight, flag, uvw, freq, jones, tbin_idx, tbin_counts,
              ant1, ant2, ngx, ngy, cell_size_x, cell_size_y,
              supp, beta, alpha):
        # for dask arrays we need to adjust the chunks to
        # start counting from zero
        tbin_idx -= tbin_idx.min()
        nt = np.shape(tbin_idx)[0]
        nrow, nchan, ncorr = data.shape
        vis_grid = np.zeros((ns, ngx, ngy), dtype=data.dtype)
        # wgt_grid = np.zeros((ns, ngx, ngy), dtype=data.real.dtype)

        # ufreq
        u_cell = 1/(nx*cell_size_x)
        umax = 1/cell_size_x/2

        # vfreq
        v_cell = 1/(ny*cell_size_y)
        vmax = 1/cell_size_y/2

        normfreq = freq / lightspeed
        ko2 = supp/2
        betak = beta*supp
        pos = np.arange(supp) - ko2
        xkern = np.zeros(supp)
        ykern = np.zeros(supp)
        for t in range(nt):
            for row in range(tbin_idx[t],
                             tbin_idx[t] + tbin_counts[t]):
                p = int(ant1[row])
                q = int(ant2[row])
                gp = jones[t, p, :, 0]
                gq = jones[t, q, :, 0]
                uvw_row = uvw[row]
                wgt_row = weight[row]
                vis_row = data[row]
                for chan in range(nchan):
                    if flag[row, chan]:
                        continue
                    wgt = wgt_func(gp[chan], gq[chan],
                                   wgt_row[chan])
                    vis = vis_func(gp[chan], gq[chan],
                                   wgt_row[chan],
                                   vis_row[chan])

                    # current uv coords
                    chan_normfreq = normfreq[chan]
                    u_tmp = uvw_row[0] * chan_normfreq * usign
                    v_tmp = uvw_row[1] * chan_normfreq * vsign
                    # pixel coordinates
                    ug = (u_tmp + umax)/u_cell
                    vg = (v_tmp + vmax)/v_cell
                    # indices
                    u_idx = int(np.round(ug))
                    v_idx = int(np.round(vg))

                    # the kernel is separable and only defined on [-1,1]
                    # do we ever need to check these bounds?
                    x_idx = pos + u_idx
                    x = (x_idx - ug)/ko2
                    _es_kernel(x, xkern, betak, alpha)
                    y_idx = pos + v_idx
                    y = (y_idx - vg)/ko2
                    _es_kernel(y, ykern, betak, alpha)

                    for c in range(ncorr):
                        wc = wgt[c]
                        for i, xi in zip(x_idx, xkern):
                            for j, yj in zip(y_idx, ykern):
                                xyw = xi*yj*wc
                                # wgt_grid[c, i, j] += xyw
                                vis_grid[c, i, j] += xyw * vis[c]
        
        # now the FFTs
        # the *ngx*ngy corrects for the FFT normalisation
        dirty = Fs(ifft2(iFs(vis_grid))*ngx*ngy)[:, slcx, slcy]
        dirty /= (xcorrector[slcx, None] * ycorrector[None, slcy])

        return dirty
    
    # _impl.returns = types.Tuple([types.Array(types.complex128, 3, 'C'),
    #                              types.Array(types.float64, 3, 'C')])
    return _impl

def stokes_funcs(data, jones, product, pol, nc):
    # set up symbolic expressions
    gp00, gp10, gp01, gp11 = sm.symbols("gp00 gp10 gp01 gp11", real=False)
    gq00, gq10, gq01, gq11 = sm.symbols("gq00 gq10 gq01 gq11", real=False)
    w0, w1, w2, w3 = sm.symbols("W0 W1 W2 W3", real=True)
    v00, v10, v01, v11 = sm.symbols("v00 v10 v01 v11", real=False)

    # Jones matrices
    Gp = sm.Matrix([[gp00, gp01],[gp10, gp11]])
    Gq = sm.Matrix([[gq00, gq01],[gq10, gq11]])

    # Mueller matrix (row major form)
    Mpq = TensorProduct(Gp, Gq.conjugate())
    Mpqinv = TensorProduct(Gp.inv(), Gq.conjugate().inv())

    # inverse noise covariance
    Sinv = sm.Matrix([[w0, 0, 0, 0],
                      [0, w1, 0, 0],
                      [0, 0, w2, 0],
                      [0, 0, 0, w3]])
    S = Sinv.inv()

    # visibilities
    Vpq = sm.Matrix([[v00], [v01], [v10], [v11]])

    # Full Stokes to corr operator
    # Is this the only difference between linear and circular pol?
    # What about paralactic angle rotation?
    if pol.literal_value == 'linear':
        T = sm.Matrix([[1.0, 1.0, 0, 0],
                       [0, 0, 1.0, 1.0j],
                       [0, 0, 1.0, -1.0j],
                       [1.0, -1.0, 0, 0]])
    elif pol.literal_value == 'circular':
        T = sm.Matrix([[1.0, 0, 0, 1.0],
                       [0, 1.0, 1.0j, 0],
                       [0, 1.0, -1.0j, 0],
                       [1.0, 0, 0, -1.0]])
    Tinv = T.inv()

    # Full Stokes weights
    W = T.H * Mpq.H * Sinv * Mpq * T
    Winv = Tinv * Mpqinv * S * Mpqinv.H * Tinv.H

    # Full Stokes coherencies
    C = Winv * (T.H * (Mpq.H * (Sinv * Vpq)))
    # Only keep diagonal of weights
    W = W.diagonal().T  # diagonal() returns row vector

    # this should ensure that outputs are always ordered as
    # [I, Q, U, V]
    i = ()
    if 'I' in product.literal_value:
        i += (0,)

    if 'Q' in product.literal_value:
        i += (1,)
        if pol.literal_value == 'circular' and nc.literal_value == '2':
            raise ValueError("Q is not available in circular polarisation with 2 correlations")

    if 'U' in product.literal_value:
        i += (2,)
        if pol.literal_value == 'linear' and nc.literal_value == '2':
            raise ValueError("U is not available in linear polarisation with 2 correlations")
        elif pol.literal_value == 'circular' and nc.literal_value == '2':
            raise ValueError("U is not available in circular polarisation with 2 correlations")

    if 'V' in product.literal_value:
        i += (3,)
        if pol.literal_value == 'linear' and nc.literal_value == '2':
            raise ValueError("V is not available in linear polarisation with 2 correlations")

    remprod = product.literal_value.strip('IQUV')
    if len(remprod):
        raise ValueError(f"Unknown polarisation product {remprod}")

    if jones.ndim == 6:  # Full mode
        Wsymb = lambdify((gp00, gp01, gp10, gp11,
                          gq00, gq01, gq10, gq11,
                          w0, w1, w2, w3),
                          sm.simplify(W[i,0]))
        Wjfn = njit(nogil=True, inline='always')(Wsymb)


        Dsymb = lambdify((gp00, gp01, gp10, gp11,
                          gq00, gq01, gq10, gq11,
                          w0, w1, w2, w3,
                          v00, v01, v10, v11),
                          sm.simplify(C[i,0]))
        Djfn = njit(nogil=True, inline='always')(Dsymb)

        @njit(nogil=True, inline='always')
        def wfunc(gp, gq, W):
            gp00 = gp[0,0]
            gp01 = gp[0,1]
            gp10 = gp[1,0]
            gp11 = gp[1,1]
            gq00 = gq[0,0]
            gq01 = gq[0,1]
            gq10 = gq[1,0]
            gq11 = gq[1,1]
            W00 = W[0]
            W01 = W[1]
            W10 = W[2]
            W11 = W[3]
            return Wjfn(gp00, gp01, gp10, gp11,
                        gq00, gq01, gq10, gq11,
                        W00, W01, W10, W11).real.ravel()

        @njit(nogil=True, inline='always')
        def vfunc(gp, gq, W, V):
            gp00 = gp[0,0]
            gp01 = gp[0,1]
            gp10 = gp[1,0]
            gp11 = gp[1,1]
            gq00 = gq[0,0]
            gq01 = gq[0,1]
            gq10 = gq[1,0]
            gq11 = gq[1,1]
            W00 = W[0]
            W01 = W[1]
            W10 = W[2]
            W11 = W[3]
            V00 = V[0]
            V01 = V[1]
            V10 = V[2]
            V11 = V[3]
            return Djfn(gp00, gp01, gp10, gp11,
                        gq00, gq01, gq10, gq11,
                        W00, W01, W10, W11,
                        V00, V01, V10, V11).ravel()

    elif jones.ndim == 5:  # DIAG mode
        W = W.subs(gp10, 0)
        W = W.subs(gp01, 0)
        W = W.subs(gq10, 0)
        W = W.subs(gq01, 0)
        C = C.subs(gp10, 0)
        C = C.subs(gp01, 0)
        C = C.subs(gq10, 0)
        C = C.subs(gq01, 0)

        Wsymb = lambdify((gp00, gp11,
                          gq00, gq11,
                          w0, w1, w2, w3),
                          sm.simplify(W[i,0]))
        Wjfn = njit(nogil=True, inline='always')(Wsymb)


        Dsymb = lambdify((gp00, gp11,
                          gq00, gq11,
                          w0, w1, w2, w3,
                          v00, v01, v10, v11),
                          sm.simplify(C[i,0]))
        Djfn = njit(nogil=True, inline='always')(Dsymb)

        if nc.literal_value == '4':
            @njit(nogil=True, inline='always')
            def wfunc(gp, gq, W):
                gp00 = gp[0]
                gp11 = gp[1]
                gq00 = gq[0]
                gq11 = gq[1]
                W00 = W[0]
                W01 = W[1]
                W10 = W[2]
                W11 = W[3]
                return Wjfn(gp00, gp11,
                            gq00, gq11,
                            W00, W01, W10, W11).real.ravel()

            @njit(nogil=True, inline='always')
            def vfunc(gp, gq, W, V):
                gp00 = gp[0]
                gp11 = gp[1]
                gq00 = gq[0]
                gq11 = gq[1]
                W00 = W[0]
                W01 = W[1]
                W10 = W[2]
                W11 = W[3]
                V00 = V[0]
                V01 = V[1]
                V10 = V[2]
                V11 = V[3]
                return Djfn(gp00, gp11,
                            gq00, gq11,
                            W00, W01, W10, W11,
                            V00, V01, V10, V11).ravel()
        elif nc.literal_value == '2':
            @njit(nogil=True, inline='always')
            def wfunc(gp, gq, W):
                gp00 = gp[0]
                gp11 = gp[1]
                gq00 = gq[0]
                gq11 = gq[1]
                W00 = W[0]
                W01 = 1.0
                W10 = 1.0
                W11 = W[-1]
                return Wjfn(gp00, gp11,
                            gq00, gq11,
                            W00, W01, W10, W11).real.ravel()

            @njit(nogil=True, inline='always')
            def vfunc(gp, gq, W, V):
                gp00 = gp[0]
                gp11 = gp[1]
                gq00 = gq[0]
                gq11 = gq[1]
                W00 = W[0]
                W01 = 1.0
                W10 = 1.0
                W11 = W[-1]
                V00 = V[0]
                V01 = 0j
                V10 = 0j
                V11 = V[-1]
                return Djfn(gp00, gp11,
                            gq00, gq11,
                            W00, W01, W10, W11,
                            V00, V01, V10, V11).ravel()
        else:
            raise ValueError(f"Selected product is only available from 2 or 4"
                             f"correlation data while you have ncorr={nc}.")

=======
JIT_OPTIONS = {"nogil": True, "cache": True, "error_model": "numpy", "fastmath": True}


@njit(**JIT_OPTIONS, inline="always")
def _es_kernel(x, y, xkern, ykern, betak):
  for i in range(x.size):
    xkern[i] = np.exp(betak * (np.sqrt(1 - x[i] * x[i]) - 1))
    ykern[i] = np.exp(betak * (np.sqrt(1 - y[i] * y[i]) - 1))


@njit(**JIT_OPTIONS)
def grid_data(
  data,
  weight,
  flag,
  jones,
  tbin_idx,
  tbin_counts,
  ant1,
  ant2,
  nx,
  ny,
  nx_psf,
  ny_psf,
  pol,
  product,
  nc,
):
  vis, wgt = _grid_data_impl(
    data,
    weight,
    flag,
    jones,
    tbin_idx,
    tbin_counts,
    ant1,
    ant2,
    nx,
    ny,
    nx_psf,
    ny_psf,
    literally(pol),
    literally(product),
    literally(nc),
  )

  return vis, wgt


def _grid_data_impl(
  data,
  weight,
  flag,
  jones,
  tbin_idx,
  tbin_counts,
  ant1,
  ant2,
  nx,
  ny,
  nx_psf,
  ny_psf,
  pol,
  product,
  nc,
):
  raise NotImplementedError


@overload(
  _grid_data_impl, prefer_literal=True, jit_options={**JIT_OPTIONS, "parallel": True}
)
def nb_grid_data_impl(
  data,
  weight,
  flag,
  jones,
  tbin_idx,
  tbin_counts,
  ant1,
  ant2,
  nx,
  ny,
  nx_psf,
  ny_psf,
  k,
  pol,
  product,
  nc,
):
  vis_func, wgt_func = stokes_funcs(data, jones, product, pol, nc)

  if product.literal_value in ["I", "Q", "U", "V"]:
    ns = 1
  elif product.literal_value == "DS":
    ns = 2
  elif product.literal_value == "FS":
    ns = int(nc.literal_value)

  usign, vsign, _, _, _ = wgridder_conventions(0.0, 0.0)

  def _impl(
    data,
    weight,
    flag,
    uvw,
    freq,
    jones,
    tbin_idx,
    tbin_counts,
    ant1,
    ant2,
    nx,
    ny,
    cell_size_x,
    cell_size_y,
    pol,
    product,
    nc,
    k=6,
  ):
    # for dask arrays we need to adjust the chunks to
    # start counting from zero
    tbin_idx -= tbin_idx.min()
    nt = np.shape(tbin_idx)[0]
    nrow, nchan, ncorr = data.shape
    vis_grid = np.zeros((nx, ny, ns), dtype=data.dtype)
    wgt_grid = np.zeros((nx, ny, ns), dtype=data.real.dtype)

    # ufreq
    u_cell = 1 / (nx * cell_size_x)
    # shifts fftfreq such that they start at zero
    # convenient to look up the pixel value
    umax = np.abs(-1 / cell_size_x / 2 - u_cell / 2)

    # vfreq
    v_cell = 1 / (ny * cell_size_y)
    vmax = np.abs(-1 / cell_size_y / 2 - v_cell / 2)

    normfreq = freq / LIGHTSPEED
    ko2 = k / 2
    betak = 2.3 * k
    pos = np.arange(k) - ko2
    xkern = np.zeros(k)
    ykern = np.zeros(k)
    for t in range(nt):
      for row in range(tbin_idx[t], tbin_idx[t] + tbin_counts[t]):
        p = int(ant1[row])
        q = int(ant2[row])
        gp = jones[t, p, :, 0]
        gq = jones[t, q, :, 0]
        uvw_row = uvw[row]
        wgt_row = weight[row]
        vis_row = data[row]
        for chan in range(nchan):
          if flag[row, chan]:
            continue
          wgt = wgt_func(gp[chan], gq[chan], wgt_row[chan])
          vis = vis_func(gp[chan], gq[chan], wgt_row[chan], vis_row[chan])

          # current uv coords
          chan_normfreq = normfreq[chan]
          u_tmp = uvw_row[0] * chan_normfreq * usign
          v_tmp = uvw_row[1] * chan_normfreq * vsign
          # pixel coordinates
          ug = (u_tmp + umax) / u_cell
          vg = (v_tmp + vmax) / v_cell
          # indices
          u_idx = int(np.round(ug))
          v_idx = int(np.round(vg))

          # the kernel is separable and only defined on [-1,1]
          # do we ever need to check these bounds?
          x_idx = pos + u_idx
          x = (x_idx - ug + 0.5) / ko2
          y_idx = pos + v_idx
          y = (y_idx - vg + 0.5) / ko2
          _es_kernel(x, y, xkern, ykern, betak)

          for c in range(ncorr):
            wc = wgt[c]
            for i, xi in zip(x_idx, xkern):
              for j, yj in zip(y_idx, ykern):
                xyw = xi * yj * wc
                wgt_grid[c, i, j] += xyw
                vis_grid[c, i, j] += xyw * vis[c]

    return (vis_grid, wgt_grid)

  _impl.returns = types.Tuple(
    [types.Array(types.complex128, 3, "C"), types.Array(types.float64, 3, "C")]
  )
  return _impl


def stokes_funcs(data, jones, product, pol, nc):
  # set up symbolic expressions
  gp00, gp10, gp01, gp11 = sm.symbols("gp00 gp10 gp01 gp11", real=False)
  gq00, gq10, gq01, gq11 = sm.symbols("gq00 gq10 gq01 gq11", real=False)
  w0, w1, w2, w3 = sm.symbols("W0 W1 W2 W3", real=True)
  v00, v10, v01, v11 = sm.symbols("v00 v10 v01 v11", real=False)

  # Jones matrices
  Gp = sm.Matrix([[gp00, gp01], [gp10, gp11]])
  Gq = sm.Matrix([[gq00, gq01], [gq10, gq11]])

  # Mueller matrix (row major form)
  Mpq = TensorProduct(Gp, Gq.conjugate())
  Mpqinv = TensorProduct(Gp.inv(), Gq.conjugate().inv())

  # inverse noise covariance
  Sinv = sm.Matrix([[w0, 0, 0, 0], [0, w1, 0, 0], [0, 0, w2, 0], [0, 0, 0, w3]])
  S = Sinv.inv()

  # visibilities
  Vpq = sm.Matrix([[v00], [v01], [v10], [v11]])

  # Full Stokes to corr operator
  # Is this the only difference between linear and circular pol?
  # What about paralactic angle rotation?
  if pol.literal_value == "linear":
    T = sm.Matrix(
      [[1.0, 1.0, 0, 0], [0, 0, 1.0, 1.0j], [0, 0, 1.0, -1.0j], [1.0, -1.0, 0, 0]]
    )
  elif pol.literal_value == "circular":
    T = sm.Matrix(
      [[1.0, 0, 0, 1.0], [0, 1.0, 1.0j, 0], [0, 1.0, -1.0j, 0], [1.0, 0, 0, -1.0]]
    )
  Tinv = T.inv()

  # Full Stokes weights
  W = T.H * Mpq.H * Sinv * Mpq * T
  Winv = Tinv * Mpqinv * S * Mpqinv.H * Tinv.H

  # Full Stokes coherencies
  C = Winv * (T.H * (Mpq.H * (Sinv * Vpq)))
  # Only keep diagonal of weights
  W = W.diagonal().T  # diagonal() returns row vector

  if product.literal_value == "I":
    i = (0,)
  elif product.literal_value == "Q":
    i = (1,)
  elif product.literal_value == "U":
    i = (2,)
  elif product.literal_value == "V":
    i = (3,)
  elif product.literal_value == "DS":
    if pol.literal_value == "linear":
      i = (0, 1)
    elif pol.literal_value == "circular":
      i = (0, -1)
  elif product.literal_value == "FS":
    if nc.literal_value == "2":
      if pol.literal_value == "linear":
        i = (0, 1)
      elif pol.literal_value == "circular":
        i = (0, -1)
    elif nc.literal_value == "4":
      i = (0, 1, 2, 3)
  else:
    raise ValueError(f"Unknown polarisation product {product}")

  if jones.ndim == 6:  # Full mode
    Wsymb = lambdify(
      (gp00, gp01, gp10, gp11, gq00, gq01, gq10, gq11, w0, w1, w2, w3),
      sm.simplify(W[i, 0]),
    )
    Wjfn = njit(nogil=True, inline="always")(Wsymb)

    Dsymb = lambdify(
      (
        gp00,
        gp01,
        gp10,
        gp11,
        gq00,
        gq01,
        gq10,
        gq11,
        w0,
        w1,
        w2,
        w3,
        v00,
        v01,
        v10,
        v11,
      ),
      sm.simplify(C[i, 0]),
    )
    Djfn = njit(nogil=True, inline="always")(Dsymb)

    @njit(nogil=True, inline="always")
    def wfunc(gp, gq, W):
      gp00 = gp[0, 0]
      gp01 = gp[0, 1]
      gp10 = gp[1, 0]
      gp11 = gp[1, 1]
      gq00 = gq[0, 0]
      gq01 = gq[0, 1]
      gq10 = gq[1, 0]
      gq11 = gq[1, 1]
      W00 = W[0]
      W01 = W[1]
      W10 = W[2]
      W11 = W[3]
      return Wjfn(
        gp00, gp01, gp10, gp11, gq00, gq01, gq10, gq11, W00, W01, W10, W11
      ).real.ravel()

    @njit(nogil=True, inline="always")
    def vfunc(gp, gq, W, V):
      gp00 = gp[0, 0]
      gp01 = gp[0, 1]
      gp10 = gp[1, 0]
      gp11 = gp[1, 1]
      gq00 = gq[0, 0]
      gq01 = gq[0, 1]
      gq10 = gq[1, 0]
      gq11 = gq[1, 1]
      W00 = W[0]
      W01 = W[1]
      W10 = W[2]
      W11 = W[3]
      V00 = V[0]
      V01 = V[1]
      V10 = V[2]
      V11 = V[3]
      return Djfn(
        gp00,
        gp01,
        gp10,
        gp11,
        gq00,
        gq01,
        gq10,
        gq11,
        W00,
        W01,
        W10,
        W11,
        V00,
        V01,
        V10,
        V11,
      ).ravel()

  elif jones.ndim == 5:  # DIAG mode
    W = W.subs(gp10, 0)
    W = W.subs(gp01, 0)
    W = W.subs(gq10, 0)
    W = W.subs(gq01, 0)
    C = C.subs(gp10, 0)
    C = C.subs(gp01, 0)
    C = C.subs(gq10, 0)
    C = C.subs(gq01, 0)

    Wsymb = lambdify((gp00, gp11, gq00, gq11, w0, w1, w2, w3), sm.simplify(W[i, 0]))
    Wjfn = njit(nogil=True, inline="always")(Wsymb)

    Dsymb = lambdify(
      (gp00, gp11, gq00, gq11, w0, w1, w2, w3, v00, v01, v10, v11),
      sm.simplify(C[i, 0]),
    )
    Djfn = njit(nogil=True, inline="always")(Dsymb)

    if nc.literal_value == "4":

      @njit(nogil=True, inline="always")
      def wfunc(gp, gq, W):
        gp00 = gp[0]
        gp11 = gp[1]
        gq00 = gq[0]
        gq11 = gq[1]
        W00 = W[0]
        W01 = W[1]
        W10 = W[2]
        W11 = W[3]
        return Wjfn(gp00, gp11, gq00, gq11, W00, W01, W10, W11).real.ravel()

      @njit(nogil=True, inline="always")
      def vfunc(gp, gq, W, V):
        gp00 = gp[0]
        gp11 = gp[1]
        gq00 = gq[0]
        gq11 = gq[1]
        W00 = W[0]
        W01 = W[1]
        W10 = W[2]
        W11 = W[3]
        V00 = V[0]
        V01 = V[1]
        V10 = V[2]
        V11 = V[3]
        return Djfn(
          gp00, gp11, gq00, gq11, W00, W01, W10, W11, V00, V01, V10, V11
        ).ravel()
    elif nc.literal_value == "2":

      @njit(nogil=True, inline="always")
      def wfunc(gp, gq, W):
        gp00 = gp[0]
        gp11 = gp[1]
        gq00 = gq[0]
        gq11 = gq[1]
        W00 = W[0]
        W01 = 1.0
        W10 = 1.0
        W11 = W[-1]
        return Wjfn(gp00, gp11, gq00, gq11, W00, W01, W10, W11).real.ravel()

      @njit(nogil=True, inline="always")
      def vfunc(gp, gq, W, V):
        gp00 = gp[0]
        gp11 = gp[1]
        gq00 = gq[0]
        gq11 = gq[1]
        W00 = W[0]
        W01 = 1.0
        W10 = 1.0
        W11 = W[-1]
        V00 = V[0]
        V01 = 0j
        V10 = 0j
        V11 = V[-1]
        return Djfn(
          gp00, gp11, gq00, gq11, W00, W01, W10, W11, V00, V01, V10, V11
        ).ravel()
    else:
      raise ValueError(
        f"Selected product is only available from 2 or 4"
        f"correlation data while you have ncorr={nc}."
      )
>>>>>>> 2acd5ff0

  else:
    raise ValueError("Jones term has incorrect number of dimensions")

  return vfunc, wfunc<|MERGE_RESOLUTION|>--- conflicted
+++ resolved
@@ -13,7 +13,6 @@
 from radiomesh.constants import LIGHTSPEED
 from radiomesh.utils import wgridder_conventions
 
-<<<<<<< HEAD
 JIT_OPTIONS = {
     "nogil": True,
     "cache": True,
@@ -63,376 +62,6 @@
     kern[mx] = np.exp(betak*(pow(oneminxsq[mx], alphak) - 1))
     kern[~mx] = 0.0
     return kern
-
-
-@njit(**JIT_OPTIONS)
-def grid_data(data, weight, flag, jones, tbin_idx, tbin_counts,
-              ant1, ant2, nx, ny, nx_psf, ny_psf, pol, product, nc):
-
-    vis, wgt = _grid_data_impl(data, weight, flag, jones,
-                               tbin_idx, tbin_counts,
-                               ant1, ant2,
-                               nx, ny,
-                               nx_psf, ny_psf,
-                               literally(pol),
-                               literally(product),
-                               literally(nc))
-
-    return vis, wgt
-
-
-def _grid_data_impl(data, weight, flag, jones, tbin_idx, tbin_counts,
-                    ant1, ant2, nx, ny, nx_psf, ny_psf, pol, product, nc):
-    raise NotImplementedError
-
-
-@overload(_grid_data_impl, prefer_literal=True,
-          jit_options={**JIT_OPTIONS, "parallel":True})
-def nb_grid_data_impl(data, weight, flag, jones, tbin_idx, tbin_counts,
-                      ant1, ant2, nx, ny, pol, product, nc,
-                      padding=2.0, supp=8, beta=2.3, alpha=0.5):
-
-    vis_func, wgt_func = stokes_funcs(data, jones, product, pol, nc)
-    ns = len(product.literal_value)    
-    flip_u, flip_v, flip_w, x0, y0 = wgridder_conventions(x0, y0)
-    usign = -1.0 if flip_u else 1.0
-    vsign = -1.0 if flip_v else 1.0
-    
-    ngx = good_size(int(padding*nx))
-    # make sure it is even and a good size for the FFT
-    while ngx%2:
-        ngx = good_size(ngx+1)
-    xcorrector = grid_corrector(ngx, supp, beta, alpha)
-    padxl = (ngx-nx)//2
-    padxr = ngx-nx-padxl
-    slcx = slice(padxl, padxr)
-    ngy = good_size(int(padding*ny))
-    # make sure it is even and a good size for the FFT
-    while ngy%2:
-        ngy = good_size(ngy+1)
-    ycorrector = grid_corrector(ngy, supp, beta, alpha)
-    padyl = (ngy-ny)//2
-    padyr = ngy-ny-padyl
-    slcy = slice(padyl, padyr)
-
-    def _impl(data, weight, flag, uvw, freq, jones, tbin_idx, tbin_counts,
-              ant1, ant2, ngx, ngy, cell_size_x, cell_size_y,
-              supp, beta, alpha):
-        # for dask arrays we need to adjust the chunks to
-        # start counting from zero
-        tbin_idx -= tbin_idx.min()
-        nt = np.shape(tbin_idx)[0]
-        nrow, nchan, ncorr = data.shape
-        vis_grid = np.zeros((ns, ngx, ngy), dtype=data.dtype)
-        # wgt_grid = np.zeros((ns, ngx, ngy), dtype=data.real.dtype)
-
-        # ufreq
-        u_cell = 1/(nx*cell_size_x)
-        umax = 1/cell_size_x/2
-
-        # vfreq
-        v_cell = 1/(ny*cell_size_y)
-        vmax = 1/cell_size_y/2
-
-        normfreq = freq / lightspeed
-        ko2 = supp/2
-        betak = beta*supp
-        pos = np.arange(supp) - ko2
-        xkern = np.zeros(supp)
-        ykern = np.zeros(supp)
-        for t in range(nt):
-            for row in range(tbin_idx[t],
-                             tbin_idx[t] + tbin_counts[t]):
-                p = int(ant1[row])
-                q = int(ant2[row])
-                gp = jones[t, p, :, 0]
-                gq = jones[t, q, :, 0]
-                uvw_row = uvw[row]
-                wgt_row = weight[row]
-                vis_row = data[row]
-                for chan in range(nchan):
-                    if flag[row, chan]:
-                        continue
-                    wgt = wgt_func(gp[chan], gq[chan],
-                                   wgt_row[chan])
-                    vis = vis_func(gp[chan], gq[chan],
-                                   wgt_row[chan],
-                                   vis_row[chan])
-
-                    # current uv coords
-                    chan_normfreq = normfreq[chan]
-                    u_tmp = uvw_row[0] * chan_normfreq * usign
-                    v_tmp = uvw_row[1] * chan_normfreq * vsign
-                    # pixel coordinates
-                    ug = (u_tmp + umax)/u_cell
-                    vg = (v_tmp + vmax)/v_cell
-                    # indices
-                    u_idx = int(np.round(ug))
-                    v_idx = int(np.round(vg))
-
-                    # the kernel is separable and only defined on [-1,1]
-                    # do we ever need to check these bounds?
-                    x_idx = pos + u_idx
-                    x = (x_idx - ug)/ko2
-                    _es_kernel(x, xkern, betak, alpha)
-                    y_idx = pos + v_idx
-                    y = (y_idx - vg)/ko2
-                    _es_kernel(y, ykern, betak, alpha)
-
-                    for c in range(ncorr):
-                        wc = wgt[c]
-                        for i, xi in zip(x_idx, xkern):
-                            for j, yj in zip(y_idx, ykern):
-                                xyw = xi*yj*wc
-                                # wgt_grid[c, i, j] += xyw
-                                vis_grid[c, i, j] += xyw * vis[c]
-        
-        # now the FFTs
-        # the *ngx*ngy corrects for the FFT normalisation
-        dirty = Fs(ifft2(iFs(vis_grid))*ngx*ngy)[:, slcx, slcy]
-        dirty /= (xcorrector[slcx, None] * ycorrector[None, slcy])
-
-        return dirty
-    
-    # _impl.returns = types.Tuple([types.Array(types.complex128, 3, 'C'),
-    #                              types.Array(types.float64, 3, 'C')])
-    return _impl
-
-def stokes_funcs(data, jones, product, pol, nc):
-    # set up symbolic expressions
-    gp00, gp10, gp01, gp11 = sm.symbols("gp00 gp10 gp01 gp11", real=False)
-    gq00, gq10, gq01, gq11 = sm.symbols("gq00 gq10 gq01 gq11", real=False)
-    w0, w1, w2, w3 = sm.symbols("W0 W1 W2 W3", real=True)
-    v00, v10, v01, v11 = sm.symbols("v00 v10 v01 v11", real=False)
-
-    # Jones matrices
-    Gp = sm.Matrix([[gp00, gp01],[gp10, gp11]])
-    Gq = sm.Matrix([[gq00, gq01],[gq10, gq11]])
-
-    # Mueller matrix (row major form)
-    Mpq = TensorProduct(Gp, Gq.conjugate())
-    Mpqinv = TensorProduct(Gp.inv(), Gq.conjugate().inv())
-
-    # inverse noise covariance
-    Sinv = sm.Matrix([[w0, 0, 0, 0],
-                      [0, w1, 0, 0],
-                      [0, 0, w2, 0],
-                      [0, 0, 0, w3]])
-    S = Sinv.inv()
-
-    # visibilities
-    Vpq = sm.Matrix([[v00], [v01], [v10], [v11]])
-
-    # Full Stokes to corr operator
-    # Is this the only difference between linear and circular pol?
-    # What about paralactic angle rotation?
-    if pol.literal_value == 'linear':
-        T = sm.Matrix([[1.0, 1.0, 0, 0],
-                       [0, 0, 1.0, 1.0j],
-                       [0, 0, 1.0, -1.0j],
-                       [1.0, -1.0, 0, 0]])
-    elif pol.literal_value == 'circular':
-        T = sm.Matrix([[1.0, 0, 0, 1.0],
-                       [0, 1.0, 1.0j, 0],
-                       [0, 1.0, -1.0j, 0],
-                       [1.0, 0, 0, -1.0]])
-    Tinv = T.inv()
-
-    # Full Stokes weights
-    W = T.H * Mpq.H * Sinv * Mpq * T
-    Winv = Tinv * Mpqinv * S * Mpqinv.H * Tinv.H
-
-    # Full Stokes coherencies
-    C = Winv * (T.H * (Mpq.H * (Sinv * Vpq)))
-    # Only keep diagonal of weights
-    W = W.diagonal().T  # diagonal() returns row vector
-
-    # this should ensure that outputs are always ordered as
-    # [I, Q, U, V]
-    i = ()
-    if 'I' in product.literal_value:
-        i += (0,)
-
-    if 'Q' in product.literal_value:
-        i += (1,)
-        if pol.literal_value == 'circular' and nc.literal_value == '2':
-            raise ValueError("Q is not available in circular polarisation with 2 correlations")
-
-    if 'U' in product.literal_value:
-        i += (2,)
-        if pol.literal_value == 'linear' and nc.literal_value == '2':
-            raise ValueError("U is not available in linear polarisation with 2 correlations")
-        elif pol.literal_value == 'circular' and nc.literal_value == '2':
-            raise ValueError("U is not available in circular polarisation with 2 correlations")
-
-    if 'V' in product.literal_value:
-        i += (3,)
-        if pol.literal_value == 'linear' and nc.literal_value == '2':
-            raise ValueError("V is not available in linear polarisation with 2 correlations")
-
-    remprod = product.literal_value.strip('IQUV')
-    if len(remprod):
-        raise ValueError(f"Unknown polarisation product {remprod}")
-
-    if jones.ndim == 6:  # Full mode
-        Wsymb = lambdify((gp00, gp01, gp10, gp11,
-                          gq00, gq01, gq10, gq11,
-                          w0, w1, w2, w3),
-                          sm.simplify(W[i,0]))
-        Wjfn = njit(nogil=True, inline='always')(Wsymb)
-
-
-        Dsymb = lambdify((gp00, gp01, gp10, gp11,
-                          gq00, gq01, gq10, gq11,
-                          w0, w1, w2, w3,
-                          v00, v01, v10, v11),
-                          sm.simplify(C[i,0]))
-        Djfn = njit(nogil=True, inline='always')(Dsymb)
-
-        @njit(nogil=True, inline='always')
-        def wfunc(gp, gq, W):
-            gp00 = gp[0,0]
-            gp01 = gp[0,1]
-            gp10 = gp[1,0]
-            gp11 = gp[1,1]
-            gq00 = gq[0,0]
-            gq01 = gq[0,1]
-            gq10 = gq[1,0]
-            gq11 = gq[1,1]
-            W00 = W[0]
-            W01 = W[1]
-            W10 = W[2]
-            W11 = W[3]
-            return Wjfn(gp00, gp01, gp10, gp11,
-                        gq00, gq01, gq10, gq11,
-                        W00, W01, W10, W11).real.ravel()
-
-        @njit(nogil=True, inline='always')
-        def vfunc(gp, gq, W, V):
-            gp00 = gp[0,0]
-            gp01 = gp[0,1]
-            gp10 = gp[1,0]
-            gp11 = gp[1,1]
-            gq00 = gq[0,0]
-            gq01 = gq[0,1]
-            gq10 = gq[1,0]
-            gq11 = gq[1,1]
-            W00 = W[0]
-            W01 = W[1]
-            W10 = W[2]
-            W11 = W[3]
-            V00 = V[0]
-            V01 = V[1]
-            V10 = V[2]
-            V11 = V[3]
-            return Djfn(gp00, gp01, gp10, gp11,
-                        gq00, gq01, gq10, gq11,
-                        W00, W01, W10, W11,
-                        V00, V01, V10, V11).ravel()
-
-    elif jones.ndim == 5:  # DIAG mode
-        W = W.subs(gp10, 0)
-        W = W.subs(gp01, 0)
-        W = W.subs(gq10, 0)
-        W = W.subs(gq01, 0)
-        C = C.subs(gp10, 0)
-        C = C.subs(gp01, 0)
-        C = C.subs(gq10, 0)
-        C = C.subs(gq01, 0)
-
-        Wsymb = lambdify((gp00, gp11,
-                          gq00, gq11,
-                          w0, w1, w2, w3),
-                          sm.simplify(W[i,0]))
-        Wjfn = njit(nogil=True, inline='always')(Wsymb)
-
-
-        Dsymb = lambdify((gp00, gp11,
-                          gq00, gq11,
-                          w0, w1, w2, w3,
-                          v00, v01, v10, v11),
-                          sm.simplify(C[i,0]))
-        Djfn = njit(nogil=True, inline='always')(Dsymb)
-
-        if nc.literal_value == '4':
-            @njit(nogil=True, inline='always')
-            def wfunc(gp, gq, W):
-                gp00 = gp[0]
-                gp11 = gp[1]
-                gq00 = gq[0]
-                gq11 = gq[1]
-                W00 = W[0]
-                W01 = W[1]
-                W10 = W[2]
-                W11 = W[3]
-                return Wjfn(gp00, gp11,
-                            gq00, gq11,
-                            W00, W01, W10, W11).real.ravel()
-
-            @njit(nogil=True, inline='always')
-            def vfunc(gp, gq, W, V):
-                gp00 = gp[0]
-                gp11 = gp[1]
-                gq00 = gq[0]
-                gq11 = gq[1]
-                W00 = W[0]
-                W01 = W[1]
-                W10 = W[2]
-                W11 = W[3]
-                V00 = V[0]
-                V01 = V[1]
-                V10 = V[2]
-                V11 = V[3]
-                return Djfn(gp00, gp11,
-                            gq00, gq11,
-                            W00, W01, W10, W11,
-                            V00, V01, V10, V11).ravel()
-        elif nc.literal_value == '2':
-            @njit(nogil=True, inline='always')
-            def wfunc(gp, gq, W):
-                gp00 = gp[0]
-                gp11 = gp[1]
-                gq00 = gq[0]
-                gq11 = gq[1]
-                W00 = W[0]
-                W01 = 1.0
-                W10 = 1.0
-                W11 = W[-1]
-                return Wjfn(gp00, gp11,
-                            gq00, gq11,
-                            W00, W01, W10, W11).real.ravel()
-
-            @njit(nogil=True, inline='always')
-            def vfunc(gp, gq, W, V):
-                gp00 = gp[0]
-                gp11 = gp[1]
-                gq00 = gq[0]
-                gq11 = gq[1]
-                W00 = W[0]
-                W01 = 1.0
-                W10 = 1.0
-                W11 = W[-1]
-                V00 = V[0]
-                V01 = 0j
-                V10 = 0j
-                V11 = V[-1]
-                return Djfn(gp00, gp11,
-                            gq00, gq11,
-                            W00, W01, W10, W11,
-                            V00, V01, V10, V11).ravel()
-        else:
-            raise ValueError(f"Selected product is only available from 2 or 4"
-                             f"correlation data while you have ncorr={nc}.")
-
-=======
-JIT_OPTIONS = {"nogil": True, "cache": True, "error_model": "numpy", "fastmath": True}
-
-
-@njit(**JIT_OPTIONS, inline="always")
-def _es_kernel(x, y, xkern, ykern, betak):
-  for i in range(x.size):
-    xkern[i] = np.exp(betak * (np.sqrt(1 - x[i] * x[i]) - 1))
-    ykern[i] = np.exp(betak * (np.sqrt(1 - y[i] * y[i]) - 1))
 
 
 @njit(**JIT_OPTIONS)
@@ -494,96 +123,78 @@
   raise NotImplementedError
 
 
-@overload(
-  _grid_data_impl, prefer_literal=True, jit_options={**JIT_OPTIONS, "parallel": True}
-)
-def nb_grid_data_impl(
-  data,
-  weight,
-  flag,
-  jones,
-  tbin_idx,
-  tbin_counts,
-  ant1,
-  ant2,
-  nx,
-  ny,
-  nx_psf,
-  ny_psf,
-  k,
-  pol,
-  product,
-  nc,
-):
-  vis_func, wgt_func = stokes_funcs(data, jones, product, pol, nc)
-
-  if product.literal_value in ["I", "Q", "U", "V"]:
-    ns = 1
-  elif product.literal_value == "DS":
-    ns = 2
-  elif product.literal_value == "FS":
-    ns = int(nc.literal_value)
-
-  usign, vsign, _, _, _ = wgridder_conventions(0.0, 0.0)
-
-  def _impl(
-    data,
-    weight,
-    flag,
-    uvw,
-    freq,
-    jones,
-    tbin_idx,
-    tbin_counts,
-    ant1,
-    ant2,
-    nx,
-    ny,
-    cell_size_x,
-    cell_size_y,
-    pol,
-    product,
-    nc,
-    k=6,
-  ):
-    # for dask arrays we need to adjust the chunks to
-    # start counting from zero
-    tbin_idx -= tbin_idx.min()
-    nt = np.shape(tbin_idx)[0]
-    nrow, nchan, ncorr = data.shape
-    vis_grid = np.zeros((nx, ny, ns), dtype=data.dtype)
-    wgt_grid = np.zeros((nx, ny, ns), dtype=data.real.dtype)
-
-    # ufreq
-    u_cell = 1 / (nx * cell_size_x)
-    # shifts fftfreq such that they start at zero
-    # convenient to look up the pixel value
-    umax = np.abs(-1 / cell_size_x / 2 - u_cell / 2)
-
-    # vfreq
-    v_cell = 1 / (ny * cell_size_y)
-    vmax = np.abs(-1 / cell_size_y / 2 - v_cell / 2)
-
-    normfreq = freq / LIGHTSPEED
-    ko2 = k / 2
-    betak = 2.3 * k
-    pos = np.arange(k) - ko2
-    xkern = np.zeros(k)
-    ykern = np.zeros(k)
-    for t in range(nt):
-      for row in range(tbin_idx[t], tbin_idx[t] + tbin_counts[t]):
-        p = int(ant1[row])
-        q = int(ant2[row])
-        gp = jones[t, p, :, 0]
-        gq = jones[t, q, :, 0]
-        uvw_row = uvw[row]
-        wgt_row = weight[row]
-        vis_row = data[row]
-        for chan in range(nchan):
-          if flag[row, chan]:
-            continue
-          wgt = wgt_func(gp[chan], gq[chan], wgt_row[chan])
-          vis = vis_func(gp[chan], gq[chan], wgt_row[chan], vis_row[chan])
+@overload(_grid_data_impl, prefer_literal=True,
+          jit_options={**JIT_OPTIONS, "parallel":True})
+def nb_grid_data_impl(data, weight, flag, jones, tbin_idx, tbin_counts,
+                      ant1, ant2, nx, ny, pol, product, nc,
+                      padding=2.0, supp=8, beta=2.3, alpha=0.5):
+
+    vis_func, wgt_func = stokes_funcs(data, jones, product, pol, nc)
+    ns = len(product.literal_value)    
+    flip_u, flip_v, flip_w, x0, y0 = wgridder_conventions(x0, y0)
+    usign = -1.0 if flip_u else 1.0
+    vsign = -1.0 if flip_v else 1.0
+    
+    ngx = good_size(int(padding*nx))
+    # make sure it is even and a good size for the FFT
+    while ngx%2:
+        ngx = good_size(ngx+1)
+    xcorrector = grid_corrector(ngx, supp, beta, alpha)
+    padxl = (ngx-nx)//2
+    padxr = ngx-nx-padxl
+    slcx = slice(padxl, padxr)
+    ngy = good_size(int(padding*ny))
+    # make sure it is even and a good size for the FFT
+    while ngy%2:
+        ngy = good_size(ngy+1)
+    ycorrector = grid_corrector(ngy, supp, beta, alpha)
+    padyl = (ngy-ny)//2
+    padyr = ngy-ny-padyl
+    slcy = slice(padyl, padyr)
+
+    def _impl(data, weight, flag, uvw, freq, jones, tbin_idx, tbin_counts,
+              ant1, ant2, ngx, ngy, cell_size_x, cell_size_y,
+              supp, beta, alpha):
+        # for dask arrays we need to adjust the chunks to
+        # start counting from zero
+        tbin_idx -= tbin_idx.min()
+        nt = np.shape(tbin_idx)[0]
+        nrow, nchan, ncorr = data.shape
+        vis_grid = np.zeros((ns, ngx, ngy), dtype=data.dtype)
+        # wgt_grid = np.zeros((ns, ngx, ngy), dtype=data.real.dtype)
+
+        # ufreq
+        u_cell = 1/(nx*cell_size_x)
+        umax = 1/cell_size_x/2
+
+        # vfreq
+        v_cell = 1/(ny*cell_size_y)
+        vmax = 1/cell_size_y/2
+
+        normfreq = freq / LIGHTSPEED
+        ko2 = supp/2
+        betak = beta*supp
+        pos = np.arange(supp) - ko2
+        xkern = np.zeros(supp)
+        ykern = np.zeros(supp)
+        for t in range(nt):
+            for row in range(tbin_idx[t],
+                             tbin_idx[t] + tbin_counts[t]):
+                p = int(ant1[row])
+                q = int(ant2[row])
+                gp = jones[t, p, :, 0]
+                gq = jones[t, q, :, 0]
+                uvw_row = uvw[row]
+                wgt_row = weight[row]
+                vis_row = data[row]
+                for chan in range(nchan):
+                    if flag[row, chan]:
+                        continue
+                    wgt = wgt_func(gp[chan], gq[chan],
+                                   wgt_row[chan])
+                    vis = vis_func(gp[chan], gq[chan],
+                                   wgt_row[chan],
+                                   vis_row[chan])
 
           # current uv coords
           chan_normfreq = normfreq[chan]
@@ -599,26 +210,30 @@
           # the kernel is separable and only defined on [-1,1]
           # do we ever need to check these bounds?
           x_idx = pos + u_idx
-          x = (x_idx - ug + 0.5) / ko2
+          x = (x_idx - ug)/ko2
+          _es_kernel(x, xkern, betak, alpha)
           y_idx = pos + v_idx
-          y = (y_idx - vg + 0.5) / ko2
-          _es_kernel(x, y, xkern, ykern, betak)
+          y = (y_idx - vg)/ko2
+          _es_kernel(y, ykern, betak, alpha)
 
           for c in range(ncorr):
-            wc = wgt[c]
-            for i, xi in zip(x_idx, xkern):
-              for j, yj in zip(y_idx, ykern):
-                xyw = xi * yj * wc
-                wgt_grid[c, i, j] += xyw
-                vis_grid[c, i, j] += xyw * vis[c]
-
-    return (vis_grid, wgt_grid)
-
-  _impl.returns = types.Tuple(
-    [types.Array(types.complex128, 3, "C"), types.Array(types.float64, 3, "C")]
-  )
-  return _impl
-
+              wc = wgt[c]
+              for i, xi in zip(x_idx, xkern):
+                  for j, yj in zip(y_idx, ykern):
+                      xyw = xi*yj*wc
+                      # wgt_grid[c, i, j] += xyw
+                      vis_grid[c, i, j] += xyw * vis[c]
+        
+        # now the FFTs
+        # the *ngx*ngy corrects for the FFT normalisation
+        dirty = Fs(ifft2(iFs(vis_grid))*ngx*ngy)[:, slcx, slcy]
+        dirty /= (xcorrector[slcx, None] * ycorrector[None, slcy])
+
+        return dirty
+    
+    # _impl.returns = types.Tuple([types.Array(types.complex128, 3, 'C'),
+    #                              types.Array(types.float64, 3, 'C')])
+    return _impl
 
 def stokes_funcs(data, jones, product, pol, nc):
   # set up symbolic expressions
@@ -664,202 +279,32 @@
   # Only keep diagonal of weights
   W = W.diagonal().T  # diagonal() returns row vector
 
-  if product.literal_value == "I":
-    i = (0,)
-  elif product.literal_value == "Q":
-    i = (1,)
-  elif product.literal_value == "U":
-    i = (2,)
-  elif product.literal_value == "V":
-    i = (3,)
-  elif product.literal_value == "DS":
-    if pol.literal_value == "linear":
-      i = (0, 1)
-    elif pol.literal_value == "circular":
-      i = (0, -1)
-  elif product.literal_value == "FS":
-    if nc.literal_value == "2":
-      if pol.literal_value == "linear":
-        i = (0, 1)
-      elif pol.literal_value == "circular":
-        i = (0, -1)
-    elif nc.literal_value == "4":
-      i = (0, 1, 2, 3)
-  else:
-    raise ValueError(f"Unknown polarisation product {product}")
-
-  if jones.ndim == 6:  # Full mode
-    Wsymb = lambdify(
-      (gp00, gp01, gp10, gp11, gq00, gq01, gq10, gq11, w0, w1, w2, w3),
-      sm.simplify(W[i, 0]),
-    )
-    Wjfn = njit(nogil=True, inline="always")(Wsymb)
-
-    Dsymb = lambdify(
-      (
-        gp00,
-        gp01,
-        gp10,
-        gp11,
-        gq00,
-        gq01,
-        gq10,
-        gq11,
-        w0,
-        w1,
-        w2,
-        w3,
-        v00,
-        v01,
-        v10,
-        v11,
-      ),
-      sm.simplify(C[i, 0]),
-    )
-    Djfn = njit(nogil=True, inline="always")(Dsymb)
-
-    @njit(nogil=True, inline="always")
-    def wfunc(gp, gq, W):
-      gp00 = gp[0, 0]
-      gp01 = gp[0, 1]
-      gp10 = gp[1, 0]
-      gp11 = gp[1, 1]
-      gq00 = gq[0, 0]
-      gq01 = gq[0, 1]
-      gq10 = gq[1, 0]
-      gq11 = gq[1, 1]
-      W00 = W[0]
-      W01 = W[1]
-      W10 = W[2]
-      W11 = W[3]
-      return Wjfn(
-        gp00, gp01, gp10, gp11, gq00, gq01, gq10, gq11, W00, W01, W10, W11
-      ).real.ravel()
-
-    @njit(nogil=True, inline="always")
-    def vfunc(gp, gq, W, V):
-      gp00 = gp[0, 0]
-      gp01 = gp[0, 1]
-      gp10 = gp[1, 0]
-      gp11 = gp[1, 1]
-      gq00 = gq[0, 0]
-      gq01 = gq[0, 1]
-      gq10 = gq[1, 0]
-      gq11 = gq[1, 1]
-      W00 = W[0]
-      W01 = W[1]
-      W10 = W[2]
-      W11 = W[3]
-      V00 = V[0]
-      V01 = V[1]
-      V10 = V[2]
-      V11 = V[3]
-      return Djfn(
-        gp00,
-        gp01,
-        gp10,
-        gp11,
-        gq00,
-        gq01,
-        gq10,
-        gq11,
-        W00,
-        W01,
-        W10,
-        W11,
-        V00,
-        V01,
-        V10,
-        V11,
-      ).ravel()
-
-  elif jones.ndim == 5:  # DIAG mode
-    W = W.subs(gp10, 0)
-    W = W.subs(gp01, 0)
-    W = W.subs(gq10, 0)
-    W = W.subs(gq01, 0)
-    C = C.subs(gp10, 0)
-    C = C.subs(gp01, 0)
-    C = C.subs(gq10, 0)
-    C = C.subs(gq01, 0)
-
-    Wsymb = lambdify((gp00, gp11, gq00, gq11, w0, w1, w2, w3), sm.simplify(W[i, 0]))
-    Wjfn = njit(nogil=True, inline="always")(Wsymb)
-
-    Dsymb = lambdify(
-      (gp00, gp11, gq00, gq11, w0, w1, w2, w3, v00, v01, v10, v11),
-      sm.simplify(C[i, 0]),
-    )
-    Djfn = njit(nogil=True, inline="always")(Dsymb)
-
-    if nc.literal_value == "4":
-
-      @njit(nogil=True, inline="always")
-      def wfunc(gp, gq, W):
-        gp00 = gp[0]
-        gp11 = gp[1]
-        gq00 = gq[0]
-        gq11 = gq[1]
-        W00 = W[0]
-        W01 = W[1]
-        W10 = W[2]
-        W11 = W[3]
-        return Wjfn(gp00, gp11, gq00, gq11, W00, W01, W10, W11).real.ravel()
-
-      @njit(nogil=True, inline="always")
-      def vfunc(gp, gq, W, V):
-        gp00 = gp[0]
-        gp11 = gp[1]
-        gq00 = gq[0]
-        gq11 = gq[1]
-        W00 = W[0]
-        W01 = W[1]
-        W10 = W[2]
-        W11 = W[3]
-        V00 = V[0]
-        V01 = V[1]
-        V10 = V[2]
-        V11 = V[3]
-        return Djfn(
-          gp00, gp11, gq00, gq11, W00, W01, W10, W11, V00, V01, V10, V11
-        ).ravel()
-    elif nc.literal_value == "2":
-
-      @njit(nogil=True, inline="always")
-      def wfunc(gp, gq, W):
-        gp00 = gp[0]
-        gp11 = gp[1]
-        gq00 = gq[0]
-        gq11 = gq[1]
-        W00 = W[0]
-        W01 = 1.0
-        W10 = 1.0
-        W11 = W[-1]
-        return Wjfn(gp00, gp11, gq00, gq11, W00, W01, W10, W11).real.ravel()
-
-      @njit(nogil=True, inline="always")
-      def vfunc(gp, gq, W, V):
-        gp00 = gp[0]
-        gp11 = gp[1]
-        gq00 = gq[0]
-        gq11 = gq[1]
-        W00 = W[0]
-        W01 = 1.0
-        W10 = 1.0
-        W11 = W[-1]
-        V00 = V[0]
-        V01 = 0j
-        V10 = 0j
-        V11 = V[-1]
-        return Djfn(
-          gp00, gp11, gq00, gq11, W00, W01, W10, W11, V00, V01, V10, V11
-        ).ravel()
-    else:
-      raise ValueError(
-        f"Selected product is only available from 2 or 4"
-        f"correlation data while you have ncorr={nc}."
-      )
->>>>>>> 2acd5ff0
+    # this should ensure that outputs are always ordered as
+    # [I, Q, U, V]
+    i = ()
+    if 'I' in product.literal_value:
+        i += (0,)
+
+    if 'Q' in product.literal_value:
+        i += (1,)
+        if pol.literal_value == 'circular' and nc.literal_value == '2':
+            raise ValueError("Q is not available in circular polarisation with 2 correlations")
+
+    if 'U' in product.literal_value:
+        i += (2,)
+        if pol.literal_value == 'linear' and nc.literal_value == '2':
+            raise ValueError("U is not available in linear polarisation with 2 correlations")
+        elif pol.literal_value == 'circular' and nc.literal_value == '2':
+            raise ValueError("U is not available in circular polarisation with 2 correlations")
+
+    if 'V' in product.literal_value:
+        i += (3,)
+        if pol.literal_value == 'linear' and nc.literal_value == '2':
+            raise ValueError("V is not available in linear polarisation with 2 correlations")
+
+    remprod = product.literal_value.strip('IQUV')
+    if len(remprod):
+        raise ValueError(f"Unknown polarisation product {remprod}")
 
   else:
     raise ValueError("Jones term has incorrect number of dimensions")
