--- conflicted
+++ resolved
@@ -70,21 +70,13 @@
       raise TypeError("'grid' must be a float")
 
     support = len(x_index)
-<<<<<<< HEAD
     half_support = support / 2.0
-=======
-    half_support = support / 2
->>>>>>> 63319527
     return_type = types.Tuple([x_index.dtype] * support)
     sig = return_type(x_index, grid)
 
     def kernel_impl(x_index, grid):
       x = (x_index - grid + 0.5) / half_support
-<<<<<<< HEAD
-      x = x if 1.0 <= x < 1.0 else 0.0
-=======
       x = x if -1.0 <= x < 1.0 else 0.0
->>>>>>> 63319527
       return np.exp(betak * (np.sqrt(1.0 - x * x) - 1.0))
 
     def codegen(context, builder, signature, args):
